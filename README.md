--- conflicted
+++ resolved
@@ -27,21 +27,13 @@
 ## Update log
 
 - (2024.04.24)
-<<<<<<< HEAD
-  - Release the Windows Unity demo (GPU) trained in 100style dataset.
-=======
   - Release the Windows Unity demo (GPU) trained in 100STYLE dataset.
->>>>>>> 241e5996
 - (2024.06.23)
   - Release the training code in PyTorch.
 
 ## Getting Started
 
-<<<<<<< HEAD
-Our project is developed with Unity, and features a real-time character control demo that generate high-quality and diverse character animations, responding in real-time to user-supplied control signals. With our character controller, you can control your character to move with any arbitrary style you want, all achieved through a single unified model.
-=======
 Our project is developed with Unity, and features a real-time character control demo that generates high-quality and diverse character animations, responding in real-time to user-supplied control signals. With our character controller, you can control your character to move with any arbitrary style you want, all achieved through a single unified model.
->>>>>>> 241e5996
 
 A well-designed diffusion model is powering behind the demo, and it can be run efficiently on consumer-level GPUs or Apple Silicon MacBooks. For more information, please visit our project's [homepage](https://aiganimation.github.io/CAMDM/) or the [releases page](https://github.com/AIGAnimation/CAMDM/releases) to download the runnable program.
 
